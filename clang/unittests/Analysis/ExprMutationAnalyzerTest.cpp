--- conflicted
+++ resolved
@@ -191,8 +191,6 @@
         match(withEnclosingCompound(declRefTo("x")), AST->getASTContext());
     EXPECT_THAT(mutatedBy(Results, AST.get()), ElementsAre(ModExpr));
   }
-<<<<<<< HEAD
-=======
 
   // Test the detection for the binary conditional operator.
   {
@@ -203,7 +201,6 @@
         match(withEnclosingCompound(declRefTo("x")), AST->getASTContext());
     EXPECT_THAT(mutatedBy(Results, AST.get()), ElementsAre(ModExpr));
   }
->>>>>>> e517e5cf
 }
 
 INSTANTIATE_TEST_CASE_P(AllAssignmentOperators, AssignmentTest,
